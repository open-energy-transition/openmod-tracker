--- conflicted
+++ resolved
@@ -283,7 +283,6 @@
     return reset_mode
 
 
-<<<<<<< HEAD
 def header_and_missing_value_toggle(col: pd.Series, reset_mode: bool) -> bool:
     """Create sidebar subheader and missing value toggle for a column.
 
@@ -310,7 +309,8 @@
         st.sidebar.subheader(f"{col.name} ({missing_text})", help=COLUMN_HELP[col.name])
         exclude_nan = False
     return exclude_nan
-=======
+
+
 @st.cache_data
 def _distribution_table(col: pd.Series, bins: int = 30) -> pd.DataFrame:
     """Pre-compute histogram representing the distribution of values for each numeric column of the tool stats table.
@@ -389,7 +389,6 @@
         key=f"{col.name}_chart",
         config=config,
     )
->>>>>>> 56a4576d
 
 
 def preamble(latest_changes: str):
@@ -486,14 +485,11 @@
     df_filtered = df.copy()
     col_config = {}
 
-<<<<<<< HEAD
     # Show missing data info and toggle for docs column
     exclude_nan = header_and_missing_value_toggle(df["Docs"], reset_mode)
     if exclude_nan:
         df_filtered = df_filtered[nan_filter(df_filtered["Docs"])]
 
-=======
->>>>>>> 56a4576d
     for col in COLUMN_NAME_MAPPING.values():
         # Show missing data info and toggle for each column
         exclude_nan = header_and_missing_value_toggle(df[col], reset_mode)
@@ -584,14 +580,8 @@
     # define the path of the CSV file listing the packages to assess
     output_dir = Path(__file__).parent.parent / "inventory" / "output"
     df_vis = create_vis_table(output_dir)
-<<<<<<< HEAD
     g = git.cmd.Git()
     latest_changes = g.log("-1", "--pretty=%cs", output_dir / "stats.csv")
-=======
-    latest_changes = datetime.datetime.fromtimestamp(
-        (output_dir / "stats.csv").stat().st_ctime
-    ).strftime("%Y-%m-%d")
->>>>>>> 56a4576d
 
     st.set_page_config(layout="wide")
     preamble(latest_changes)
